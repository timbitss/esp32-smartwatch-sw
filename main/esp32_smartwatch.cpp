--- conflicted
+++ resolved
@@ -1,546 +1,510 @@
-#include <cstdio>
-#include "esp_log.h"
-#include "freertos/FreeRTOS.h"
-#include "freertos/task.h"
-#include "driver/gpio.h"
-<<<<<<< HEAD
-#include "driver/rtc_io.h"
-#include "esp_sleep.h"
-#include "esp32_smartwatch.h"
-#include "Buzzer.h"
-#include "ButtonDebouncer.h"
-=======
->>>>>>> f7bd616e
-#include "I2C.h"
-#include "bma423.h"
-#include "bma4_common.h"
-
-/* Earth's gravity in m/s^2 */
-#define GRAVITY_EARTH       (9.80665f)
-
-<<<<<<< HEAD
-enum State : uint8_t;
-
-/**
- * Private function prototypes.
- */
-static uint8_t io_read_buttons();
-void RunTask1Hz(void *parameters);
-void RunTask200Hz(void * parameters);
-static void change_state(State next_state);
-static void configure_wakeup_sources();
-=======
-/*! Macro that holds the total number of accel x,y and z axes sample counts to be printed */
-#define ACCEL_SAMPLE_COUNT  100
-
-extern "C" void app_main(void);
->>>>>>> f7bd616e
-
-/**
- * Unique component tag for logging data.
- */
-static const char *TAG = "APP_MAIN";
-
-<<<<<<< HEAD
-/**
- * Mutex guarding transition of states.
- */
-SemaphoreHandle_t statemachine_mutex;
-
-/**
- * State machine.
- */
-enum State : uint8_t
-{
-    NORMAL = 0,    // Pressing a button adjusts the current time.
-    ALARM_ADJUST,  // Pressing a button adjusts the alarm time.
-    ALARM_FIRED,   // Pressing a button clears the alarm flag and turns off the buzzer.
-    NUM_OF_STATES
-} present_state;
-
-/**
- * Flag indicating if the alarm is enabled.
- *
- * @note Stored in RTC retention memory in case the RTC alarm wakes up the device from deep sleep.
- */
-RTC_DATA_ATTR static bool alarm_enabled;
-
-/**
- * Global structure acting as an interface to various peripherals.
- */
-struct Peripherals_t
-{
-    Buzzer* buzzer;
-    RTC_DS3231* rtc;
-    ButtonDebouncer* buttonDebouncer;
-} peripherals;
-
-/**
- * Time that both buttons were released for.
- */
-static uint32_t time_released_ms;
-
-void app_main(void)
-{
-    /**
-     * Initialize I2C bus.
-     */
-    static I2C i2c_bus(I2C_NUM_0, GPIO_NUM_21, GPIO_NUM_22, 400000, false);
-
-    /**
-     * Initialize RTC.
-     */
-    static RTC_DS3231 rtc{};
-
-    if(!rtc.begin(&i2c_bus))
-    {
-        ESP_LOGI(TAG, "Could not find DS3231M.");
-    }
-    else
-    {
-        ESP_LOGI(TAG, "Connected to DS3231M.");
-    }
-
-    if(rtc.lostPower())
-    {
-        ESP_LOGI(TAG, "RTC lost power. "
-                      "Initializing date and time to %s, %s.", __DATE__, __TIME__);
-        rtc.adjust(DateTime(__DATE__, __TIME__)); // Set RTC to time and date of compilation.
-    }
-
-    /**
-     * Initialize button debouncer and button inputs.
-     */
-    gpio_config_t io_config;
-    io_config.pin_bit_mask = (1 << GPIO_NUM_13);
-    io_config.mode = GPIO_MODE_INPUT;
-    io_config.pull_down_en = GPIO_PULLDOWN_DISABLE;
-    io_config.pull_up_en = GPIO_PULLUP_DISABLE;
-    io_config.intr_type = GPIO_INTR_DISABLE;
-    gpio_config(&io_config);
-
-    io_config.pin_bit_mask = (1 << GPIO_NUM_0);
-    io_config.pull_up_en = GPIO_PULLUP_ENABLE;
-    gpio_config(&io_config);
-
-    uint8_t switch_bitmask = BUTTONS_BITMASK; // Using two switches.
-    static ButtonDebouncer buttonDebouncer(io_read_buttons, switch_bitmask);
-
-    /**
-     * Initialize buzzer.
-     */
-    static Buzzer buzzer(LEDC_TIMER_0, 4000, GPIO_NUM_33, LEDC_CHANNEL_0);
-
-    /**
-     * Create interface from statically-allocated objects.
-     */
-    peripherals.buzzer = &buzzer;
-    peripherals.rtc = &rtc;
-    peripherals.buttonDebouncer = &buttonDebouncer;
-
-    /**
-     * Initialize state machine mutex.
-     */
-    statemachine_mutex = xSemaphoreCreateMutex();
-
-    /**
-     * Disable alarm
-     */
-    if(!alarm_enabled)
-    {
-        peripherals.rtc->disableAlarm1Interrupt();
-    }
-
-    rtc.setAlarm1(DateTime(__DATE__, __TIME__) - TimeSpan(1), DS3231_A1_Hour);
-    /**
-     * Create tasks.
-     */
-    xTaskCreatePinnedToCore(RunTask1Hz,
-                            "RunTask1Hz",
-                            TASK1HZ_STACK_SIZE,
-                            nullptr,
-                            2,
-                            nullptr,
-                            APP_CPU_NUM);
-
-
-    xTaskCreatePinnedToCore(RunTask200Hz,
-    "RunTask200Hz",
-    TASK200HZ_STACK_SIZE,
-    nullptr,
-    1,
-    nullptr,
-    APP_CPU_NUM);
-
-    for(;;)
-    {
-        vTaskDelay(pdMS_TO_TICKS((100000)));
-    }
-}
-
-void RunTask1Hz(void *parameters)
-{
-    TickType_t lastWakeTime;
-    const TickType_t period_ms = pdMS_TO_TICKS( 1000 );
-    char current_time[25] = {}, alarm_time[25] = {};
-    static const char* state_names[NUM_OF_STATES] = {"NORMAL", "ALARM_ADJUST", "ALARM_FIRED"};
-    uint8_t buzzer_flag = 0;
-
-    lastWakeTime = xTaskGetTickCount();
-
-    for(;;)
-    {
-        /**
-        *  Do something if alarm was fired.
-        */
-        if(peripherals.rtc->alarmFired(ALARM1))
-        {
-            if(alarm_enabled)
-            {
-                present_state = ALARM_FIRED;
-            }
-            else
-            {
-                peripherals.rtc->clearAlarm(ALARM1);
-            }
-        }
-
-        if(present_state == ALARM_FIRED)
-        {
-            if(buzzer_flag & 0x01) peripherals.buzzer->TurnOnBuzzer();
-            else                   peripherals.buzzer->TurnOffBuzzer();
-            buzzer_flag ^= 0x01;
-        }
-
-        /**
-         * Display various information to the user.
-         */
-        peripherals.rtc->now().timestamp(current_time);
-        peripherals.rtc->getAlarm1().timestamp(alarm_time, DateTime::TIMESTAMP_TIME);
-        ESP_LOGI(TAG, "(1Hz) Time: %s Alarm: %s State: %s Alarm %s Time released: %u",
-                 current_time,
-                 alarm_time,
-                 state_names[present_state],
-                 alarm_enabled ? "enabled" : "disabled",
-                 time_released_ms);
-
-        /**
-         * Enter deep-sleep if inactive for longer than INACTIVE_TIME_MS and alarm has been cleared.
-         */
-        if(time_released_ms >= INACTIVE_TIME_MS && present_state != ALARM_FIRED)
-        {
-            configure_wakeup_sources();
-            ESP_LOGI(TAG, "Going to sleep");
-            esp_deep_sleep_start();
-        }
-
-        vTaskDelayUntil(&lastWakeTime, period_ms);
-    }
-}
-
-void RunTask200Hz(void *parameters)
-{
-    TickType_t lastWakeTime;
-    const TickType_t period_ms = pdMS_TO_TICKS( 5 );
-
-    uint8_t button_states = 0;
-    uint8_t press_detected = 0, press_released = 0;
-    uint32_t timeheld0_ms = 0, timeheld1_ms = 0;    // Time buttons were held for in ms.
-
-    lastWakeTime = xTaskGetTickCount();
-
-    for (;;)
-    {
-        peripherals.buttonDebouncer->ProcessSwitches200Hz(&button_states, &press_detected, &press_released);
-
-        /**
-         * Do something if button is held for more than LONG_PRESS_DURATION_MS.
-         */
-        if (button_states & BUTTON0_BITMASK)
-        {
-            timeheld0_ms += 5;
-            if (timeheld0_ms == LONG_PRESS_DURATION_MS)
-            {
-                change_state(present_state == NORMAL ? ALARM_ADJUST : NORMAL);
-                ESP_LOGI(TAG, "Button 0 long press");
-            }
-        }
-        if (button_states & BUTTON1_BITMASK)
-        {
-            timeheld1_ms += 5;
-            if (timeheld1_ms == LONG_PRESS_DURATION_MS)
-            {
-                alarm_enabled = alarm_enabled ? false : true;
-                if(alarm_enabled)
-                {
-                    peripherals.rtc->enableAlarm1Interrupt();
-                }
-                else
-                {
-                    peripherals.rtc->disableAlarm1Interrupt();
-                }
-                ESP_LOGI(TAG, "Button 1 long press");
-            }
-        }
-
-        /**
-         * If all buttons are open, increment time released by 5 ms.
-         */
-        if ((button_states & BUTTONS_BITMASK) == 0x00)
-        {
-            time_released_ms += 5;
-        }
-
-        /**
-         * Reset time buttons were released if any button press is detected.
-         */
-        if (press_detected)
-        {
-            time_released_ms = 0;
-        }
-
-        /**
-         * Do something when a button is released if it was held for less than LONG_PRESS_DURATION_MS.
-         */
-        if (press_released & BUTTON0_BITMASK)
-        {
-            if (timeheld0_ms < LONG_PRESS_DURATION_MS)
-            {
-                switch (present_state)
-                {
-                    case NORMAL: {
-                        peripherals.rtc->incrementMinute();
-                        DateTime now = peripherals.rtc->now();
-                        ESP_LOGI(TAG, "200Hz: %s", now.timestamp());
-                        break;
-                    }
-                    case ALARM_ADJUST: {
-                        peripherals.rtc->incrementAlarm1Minute();
-                        DateTime alarm1 = peripherals.rtc->getAlarm1();
-                        ESP_LOGI(TAG, "200Hz: Alarm 1 = %s", alarm1.timestamp(DateTime::TIMESTAMP_TIME));
-                        break;
-                    }
-                    case ALARM_FIRED: {
-                        peripherals.rtc->clearAlarm(ALARM1);
-                        peripherals.buzzer->TurnOffBuzzer();
-                        ESP_LOGI(TAG, "Alarm 1 cleared");
-                        change_state(NORMAL);
-                        break;
-                    }
-                    default: {
-                        ESP_LOGW(TAG, "Unknown state");
-                        break;
-                    }
-                }
-            }
-
-            ESP_LOGI(TAG, "Button 0 released");
-            timeheld0_ms = 0;
-        }
-        if (press_released & BUTTON1_BITMASK)
-        {
-            if (timeheld1_ms < LONG_PRESS_DURATION_MS)
-            {
-                switch(present_state)
-                {
-                    case NORMAL: {
-                        peripherals.rtc->decrementMinute();
-                        DateTime now = peripherals.rtc->now();
-                        ESP_LOGI(TAG, "200Hz: %s", now.timestamp());
-                        break;
-                    }
-                    case ALARM_ADJUST: {
-                        peripherals.rtc->decrementAlarm1Minute();
-                        DateTime alarm1 = peripherals.rtc->getAlarm1();
-                        ESP_LOGI(TAG, "200Hz: Alarm 1 = %s", alarm1.timestamp(DateTime::TIMESTAMP_TIME));
-                        break;
-                    }
-                    case ALARM_FIRED: {
-                        peripherals.rtc->clearAlarm(ALARM1);
-                        peripherals.buzzer->TurnOffBuzzer();
-                        ESP_LOGI(TAG, "Alarm 1 cleared");
-                        change_state(NORMAL);
-                        break;
-                    }
-                    default: {
-                        ESP_LOGW(TAG, "Unknown state");
-                        break;
-                    }
-                }
-            }
-
-            ESP_LOGI(TAG, "Button 1 released");
-            timeheld1_ms = 0;
-=======
-static float lsb_to_ms2(int16_t val, float g_range, uint8_t bit_width);
-
-
-void app_main(void)
-{
-    // Initialize I2C port.
-    constexpr int sda_io_num = GPIO_NUM_21;
-    constexpr int scl_io_num = GPIO_NUM_22;
-    constexpr uint32_t i2c_clk_speed = 400000; // 400 kHz
-
-    i2c_port_t port_num = I2C_NUM_0;
-    i2c_config_t i2c_conf;
-    i2c_conf.mode = I2C_MODE_MASTER;
-    i2c_conf.master.clk_speed = i2c_clk_speed;
-    i2c_conf.scl_io_num = scl_io_num;
-    i2c_conf.sda_io_num = sda_io_num;
-    i2c_conf.scl_pullup_en = false;
-    i2c_conf.sda_pullup_en = false;
-    i2c_conf.clk_flags = 0;
-
-    static I2C i2c_bus(port_num, &i2c_conf);
-
-    struct bma4_dev bma{};
-    struct bma423_any_no_mot_config any_no_mot{};
-    struct bma4_accel_config accel_conf{};
-    int8_t rslt;
-    uint16_t int_status = 0;
-
-
-    /* Function to select interface between SPI and I2C, according to that the device structure gets updated
-     * Variant information given as parameter
-     *         For B variant        : BMA42X_B_VARIANT
-     *         For Non-B variant    : BMA42X_VARIANT
-     */
-    rslt = bma4_interface_selection(&bma, BMA42X_VARIANT, &i2c_bus);
-    bma4_error_codes_print_result("bma4_interface_selection status", rslt);
-
-    /* Sensor initialization */
-    rslt = bma423_init(&bma);
-    bma4_error_codes_print_result("bma423_init status", rslt);
-
-    /* Upload the configuration file to enable the features of the sensor. */
-    rslt = bma423_write_config_file(&bma);
-    bma4_error_codes_print_result("bma423_write_config status", rslt);
-
-    /* Enable the accelerometer */
-    rslt = bma4_set_accel_enable(1, &bma);
-    bma4_error_codes_print_result("bma4_set_accel_enable status", rslt);
-
-    /* Accelerometer Configuration Setting */
-    /* Output data Rate */
-    accel_conf.odr = BMA4_OUTPUT_DATA_RATE_100HZ;
-
-    /* Gravity range of the sensor (+/- 2G, 4G, 8G, 16G) */
-    accel_conf.range = BMA4_ACCEL_RANGE_2G;
-
-    /* Bandwidth configure number of sensor samples required to average
-     * if value = 2, then 4 samples are averaged
-     * averaged samples = 2^(val(accel bandwidth))
-     * Note1 : More info refer datasheets
-     * Note2 : A higher number of averaged samples will result in a lower noise level of the signal, but
-     * since the performance power mode phase is increased, the power consumption will also rise.
-     */
-    accel_conf.bandwidth = BMA4_ACCEL_NORMAL_AVG4;
-
-    /* Enable the filter performance mode where averaging of samples
-     * will be done based on above set bandwidth and ODR.
-     * There are two modes
-     *  0 -> Averaging samples (Default)
-     *  1 -> No averaging
-     * For more info on No Averaging mode refer datasheets.
-     */
-    accel_conf.perf_mode = BMA4_CIC_AVG_MODE;
-
-    /* Set the accel configurations */
-    rslt = bma4_set_accel_config(&accel_conf, &bma);
-    bma4_error_codes_print_result("bma4_set_accel_config status", rslt);
-
-    struct bma423_axes_remap bma423AxesRemap{};
-    bma423AxesRemap.x_axis = 1;
-    bma423AxesRemap.y_axis = 0; // Flip x and y-axis.
-    bma423AxesRemap.z_axis = 2;
-    rslt = bma423_set_remap_axes(&bma423AxesRemap, &bma);
-    bma4_error_codes_print_result("Remap axes", rslt);
-
-    /* Enable wrist wear feature */
-    rslt = bma423_feature_enable(BMA423_WRIST_WEAR, BMA4_ENABLE, &bma);
-    bma4_error_codes_print_result("bma4_feature_enable status", rslt);
-
-    rslt = bma423_map_interrupt(BMA4_INTR1_MAP, BMA423_WRIST_WEAR_INT, BMA4_ENABLE, &bma);
-    bma4_error_codes_print_result("bma423_map_interrupt", rslt);
-
-    ESP_LOGI(TAG, "Move wrist");
-
-    for (;;)
-    {
-        /* Read the interrupt register to check if wrist wear interrupt is received */
-        bma423_read_int_status(&int_status, &bma);
-
-        /* Check if any-motion interrupt is triggered */
-        if (int_status & BMA423_WRIST_WEAR_INT)
-        {
-            ESP_LOGI(TAG, "Wrist wear interrupt received");
-        }
-        if (int_status & BMA423_ERROR_INT)
-        {
-            ESP_LOGI(TAG, "Error interrupt.");
->>>>>>> f7bd616e
-        }
-        int_status = 0;
-
-    }
-}
-
-<<<<<<< HEAD
-/**
- * @brief Read status of buttons 1 and 0.
- *
- * @return 1 in bit position x if button x is closed (active-low) and vice-versa.
- */
-static uint8_t io_read_buttons()
-{
-    uint8_t button_0_status = (uint8_t)gpio_get_level(BUTTON0_GPIO_PIN) ^ 0x01;
-    uint8_t button_1_status = (uint8_t)gpio_get_level(BUTTON1_GPIO_PIN) ^ 0x01;
-    return button_1_status << 1U | button_0_status;
-}
-
-/**
- * @brief Change state of watch.
- *
- * @param next_state State to change to.
- */
-static void change_state(State next_state)
-{
-    xSemaphoreTake(statemachine_mutex, portMAX_DELAY);
-    present_state = next_state;
-    xSemaphoreGive(statemachine_mutex);
-}
-
-/**
- * @brief Configure wakeup sources from deep sleep.
- */
-static void configure_wakeup_sources()
-{
-    /* Wake up when button 0 is pressed */
-    esp_sleep_enable_ext0_wakeup(BUTTON0_GPIO_PIN, 0);
-
-    /* Wake up when alarm goes off */
-    esp_sleep_pd_config(ESP_PD_DOMAIN_RTC_PERIPH, ESP_PD_OPTION_ON);
-    gpio_pulldown_dis(RTC_INTERRUPT_PIN);
-    gpio_pullup_en(RTC_INTERRUPT_PIN);
-    esp_sleep_enable_ext1_wakeup((1U << RTC_INTERRUPT_PIN), ESP_EXT1_WAKEUP_ALL_LOW);
-}
-=======
-
-/*! @brief Converts raw sensor values(LSB) to meters per seconds square.
- *
- *  @param[in] val      : Raw sensor value.
- *  @param[in] g_range  : Accel Range selected (2G, 4G, 8G, 16G).
- *  @param[in] bit_width    : Resolution of the sensor.
- *
- *  @return Accel values in meters per second square.
- *
- */
-static float lsb_to_ms2(int16_t val, float g_range, uint8_t bit_width)
-{
-    float half_scale = (float)(1 << bit_width) / 2.0f;
-
-    return GRAVITY_EARTH * val * g_range / half_scale;
-}
-
->>>>>>> f7bd616e
+#include <cstdio>
+#include "esp_log.h"
+#include "freertos/FreeRTOS.h"
+#include "freertos/task.h"
+#include "driver/gpio.h"
+#include "driver/rtc_io.h"
+#include "esp_sleep.h"
+#include "esp32_smartwatch.h"
+#include "Buzzer.h"
+#include "ButtonDebouncer.h"
+#include "I2C.h"
+#include "bma423.h"
+#include "bma4_common.h"
+
+/* Earth's gravity in m/s^2 */
+#define GRAVITY_EARTH       (9.80665f)
+
+/*! Macro that holds the total number of accel x,y and z axes sample counts to be printed */
+#define ACCEL_SAMPLE_COUNT  100
+
+extern "C" void app_main(void);
+
+enum State : uint8_t;
+
+/**
+ * Private function prototypes.
+ */
+static uint8_t io_read_buttons();
+void RunTask1Hz(void *parameters);
+void RunTask200Hz(void * parameters);
+static void change_state(State next_state);
+static void configure_wakeup_sources();
+
+/**
+ * Unique component tag for logging data.
+ */
+static const char *TAG = "APP_MAIN";
+
+/**
+ * Mutex guarding transition of states.
+ */
+SemaphoreHandle_t statemachine_mutex;
+
+/**
+ * State machine.
+ */
+enum State : uint8_t
+{
+    NORMAL = 0,    // Pressing a button adjusts the current time.
+    ALARM_ADJUST,  // Pressing a button adjusts the alarm time.
+    ALARM_FIRED,   // Pressing a button clears the alarm flag and turns off the buzzer.
+    NUM_OF_STATES
+} present_state;
+
+/**
+ * Flag indicating if the alarm is enabled.
+ *
+ * @note Stored in RTC retention memory in case the RTC alarm wakes up the device from deep sleep.
+ */
+RTC_DATA_ATTR static bool alarm_enabled;
+
+/**
+ * Global structure acting as an interface to various peripherals.
+ */
+struct Peripherals_t
+{
+    Buzzer* buzzer;
+    RTC_DS3231* rtc;
+    ButtonDebouncer* buttonDebouncer;
+} peripherals;
+
+/**
+ * Time that both buttons were released for.
+ */
+static uint32_t time_released_ms;
+// Unique component tag for logging data.
+static const char *TAG = "APP_MAIN";
+
+static float lsb_to_ms2(int16_t val, float g_range, uint8_t bit_width);
+
+
+void app_main(void)
+{
+    /**
+     * Initialize I2C bus.
+     */
+    static I2C i2c_bus(I2C_NUM_0, GPIO_NUM_21, GPIO_NUM_22, 400000, false);
+
+    /**
+     * Initialize RTC.
+     */
+    static RTC_DS3231 rtc{};
+
+    if(!rtc.begin(&i2c_bus))
+    {
+        ESP_LOGI(TAG, "Could not find DS3231M.");
+    }
+    else
+    {
+        ESP_LOGI(TAG, "Connected to DS3231M.");
+    }
+
+    if(rtc.lostPower())
+    {
+        ESP_LOGI(TAG, "RTC lost power. "
+                      "Initializing date and time to %s, %s.", __DATE__, __TIME__);
+        rtc.adjust(DateTime(__DATE__, __TIME__)); // Set RTC to time and date of compilation.
+    }
+
+    /**
+     * Initialize button debouncer and button inputs.
+     */
+    gpio_config_t io_config;
+    io_config.pin_bit_mask = (1 << GPIO_NUM_13);
+    io_config.mode = GPIO_MODE_INPUT;
+    io_config.pull_down_en = GPIO_PULLDOWN_DISABLE;
+    io_config.pull_up_en = GPIO_PULLUP_DISABLE;
+    io_config.intr_type = GPIO_INTR_DISABLE;
+    gpio_config(&io_config);
+
+    io_config.pin_bit_mask = (1 << GPIO_NUM_0);
+    io_config.pull_up_en = GPIO_PULLUP_ENABLE;
+    gpio_config(&io_config);
+
+    uint8_t switch_bitmask = BUTTONS_BITMASK; // Using two switches.
+    static ButtonDebouncer buttonDebouncer(io_read_buttons, switch_bitmask);
+
+    /**
+     * Initialize buzzer.
+     */
+    static Buzzer buzzer(LEDC_TIMER_0, 4000, GPIO_NUM_33, LEDC_CHANNEL_0);
+
+    /**
+     * Create interface from statically-allocated objects.
+     */
+    peripherals.buzzer = &buzzer;
+    peripherals.rtc = &rtc;
+    peripherals.buttonDebouncer = &buttonDebouncer;
+
+    /**
+     * Initialize state machine mutex.
+     */
+    statemachine_mutex = xSemaphoreCreateMutex();
+
+    /**
+     * Disable alarm
+     */
+    if(!alarm_enabled)
+    {
+        peripherals.rtc->disableAlarm1Interrupt();
+    }
+
+    rtc.setAlarm1(DateTime(__DATE__, __TIME__) - TimeSpan(1), DS3231_A1_Hour);
+    /**
+     * Create tasks.
+     */
+    xTaskCreatePinnedToCore(RunTask1Hz,
+                            "RunTask1Hz",
+                            TASK1HZ_STACK_SIZE,
+                            nullptr,
+                            2,
+                            nullptr,
+                            APP_CPU_NUM);
+
+
+    xTaskCreatePinnedToCore(RunTask200Hz,
+    "RunTask200Hz",
+    TASK200HZ_STACK_SIZE,
+    nullptr,
+    1,
+    nullptr,
+    APP_CPU_NUM);
+    i2c_port_t port_num = I2C_NUM_0;
+    i2c_config_t i2c_conf;
+    i2c_conf.mode = I2C_MODE_MASTER;
+    i2c_conf.master.clk_speed = i2c_clk_speed;
+    i2c_conf.scl_io_num = scl_io_num;
+    i2c_conf.sda_io_num = sda_io_num;
+    i2c_conf.scl_pullup_en = false;
+    i2c_conf.sda_pullup_en = false;
+    i2c_conf.clk_flags = 0;
+
+    static I2C i2c_bus(port_num, &i2c_conf);
+
+    struct bma4_dev bma{};
+    struct bma423_any_no_mot_config any_no_mot{};
+    struct bma4_accel_config accel_conf{};
+    int8_t rslt;
+    uint16_t int_status = 0;
+
+
+    /* Function to select interface between SPI and I2C, according to that the device structure gets updated
+     * Variant information given as parameter
+     *         For B variant        : BMA42X_B_VARIANT
+     *         For Non-B variant    : BMA42X_VARIANT
+     */
+    rslt = bma4_interface_selection(&bma, BMA42X_VARIANT, &i2c_bus);
+    bma4_error_codes_print_result("bma4_interface_selection status", rslt);
+
+    /* Sensor initialization */
+    rslt = bma423_init(&bma);
+    bma4_error_codes_print_result("bma423_init status", rslt);
+
+void RunTask1Hz(void *parameters)
+{
+    TickType_t lastWakeTime;
+    const TickType_t period_ms = pdMS_TO_TICKS( 1000 );
+    char current_time[25] = {}, alarm_time[25] = {};
+    static const char* state_names[NUM_OF_STATES] = {"NORMAL", "ALARM_ADJUST", "ALARM_FIRED"};
+    uint8_t buzzer_flag = 0;
+    /* Upload the configuration file to enable the features of the sensor. */
+    rslt = bma423_write_config_file(&bma);
+    bma4_error_codes_print_result("bma423_write_config status", rslt);
+
+    /* Enable the accelerometer */
+    rslt = bma4_set_accel_enable(1, &bma);
+    bma4_error_codes_print_result("bma4_set_accel_enable status", rslt);
+
+    for(;;)
+    {
+        /**
+        *  Do something if alarm was fired.
+        */
+        if(peripherals.rtc->alarmFired(ALARM1))
+        {
+            if(alarm_enabled)
+            {
+                present_state = ALARM_FIRED;
+            }
+            else
+            {
+                peripherals.rtc->clearAlarm(ALARM1);
+            }
+        }
+
+        if(present_state == ALARM_FIRED)
+        {
+            if(buzzer_flag & 0x01) peripherals.buzzer->TurnOnBuzzer();
+            else                   peripherals.buzzer->TurnOffBuzzer();
+            buzzer_flag ^= 0x01;
+        }
+
+        /**
+         * Display various information to the user.
+         */
+        peripherals.rtc->now().timestamp(current_time);
+        peripherals.rtc->getAlarm1().timestamp(alarm_time, DateTime::TIMESTAMP_TIME);
+        ESP_LOGI(TAG, "(1Hz) Time: %s Alarm: %s State: %s Alarm %s Time released: %u",
+                 current_time,
+                 alarm_time,
+                 state_names[present_state],
+                 alarm_enabled ? "enabled" : "disabled",
+                 time_released_ms);
+
+        /**
+         * Enter deep-sleep if inactive for longer than INACTIVE_TIME_MS and alarm has been cleared.
+         */
+        if(time_released_ms >= INACTIVE_TIME_MS && present_state != ALARM_FIRED)
+        {
+            configure_wakeup_sources();
+            ESP_LOGI(TAG, "Going to sleep");
+            esp_deep_sleep_start();
+        }
+    /* Accelerometer Configuration Setting */
+    /* Output data Rate */
+    accel_conf.odr = BMA4_OUTPUT_DATA_RATE_100HZ;
+
+    /* Gravity range of the sensor (+/- 2G, 4G, 8G, 16G) */
+    accel_conf.range = BMA4_ACCEL_RANGE_2G;
+
+void RunTask200Hz(void *parameters)
+{
+    TickType_t lastWakeTime;
+    const TickType_t period_ms = pdMS_TO_TICKS( 5 );
+
+    uint8_t button_states = 0;
+    uint8_t press_detected = 0, press_released = 0;
+    uint32_t timeheld0_ms = 0, timeheld1_ms = 0;    // Time buttons were held for in ms.
+    /* Bandwidth configure number of sensor samples required to average
+     * if value = 2, then 4 samples are averaged
+     * averaged samples = 2^(val(accel bandwidth))
+     * Note1 : More info refer datasheets
+     * Note2 : A higher number of averaged samples will result in a lower noise level of the signal, but
+     * since the performance power mode phase is increased, the power consumption will also rise.
+     */
+    accel_conf.bandwidth = BMA4_ACCEL_NORMAL_AVG4;
+
+    /* Enable the filter performance mode where averaging of samples
+     * will be done based on above set bandwidth and ODR.
+     * There are two modes
+     *  0 -> Averaging samples (Default)
+     *  1 -> No averaging
+     * For more info on No Averaging mode refer datasheets.
+     */
+    accel_conf.perf_mode = BMA4_CIC_AVG_MODE;
+
+    /* Set the accel configurations */
+    rslt = bma4_set_accel_config(&accel_conf, &bma);
+    bma4_error_codes_print_result("bma4_set_accel_config status", rslt);
+
+    struct bma423_axes_remap bma423AxesRemap{};
+    bma423AxesRemap.x_axis = 1;
+    bma423AxesRemap.y_axis = 0; // Flip x and y-axis.
+    bma423AxesRemap.z_axis = 2;
+    rslt = bma423_set_remap_axes(&bma423AxesRemap, &bma);
+    bma4_error_codes_print_result("Remap axes", rslt);
+
+    /* Enable wrist wear feature */
+    rslt = bma423_feature_enable(BMA423_WRIST_WEAR, BMA4_ENABLE, &bma);
+    bma4_error_codes_print_result("bma4_feature_enable status", rslt);
+
+    rslt = bma423_map_interrupt(BMA4_INTR1_MAP, BMA423_WRIST_WEAR_INT, BMA4_ENABLE, &bma);
+    bma4_error_codes_print_result("bma423_map_interrupt", rslt);
+
+    ESP_LOGI(TAG, "Move wrist");
+
+    for (;;)
+    {
+        peripherals.buttonDebouncer->ProcessSwitches200Hz(&button_states, &press_detected, &press_released);
+
+        /**
+         * Do something if button is held for more than LONG_PRESS_DURATION_MS.
+         */
+        if (button_states & BUTTON0_BITMASK)
+        {
+            timeheld0_ms += 5;
+            if (timeheld0_ms == LONG_PRESS_DURATION_MS)
+            {
+                change_state(present_state == NORMAL ? ALARM_ADJUST : NORMAL);
+                ESP_LOGI(TAG, "Button 0 long press");
+            }
+        }
+        if (button_states & BUTTON1_BITMASK)
+        {
+            timeheld1_ms += 5;
+            if (timeheld1_ms == LONG_PRESS_DURATION_MS)
+            {
+                alarm_enabled = alarm_enabled ? false : true;
+                if(alarm_enabled)
+                {
+                    peripherals.rtc->enableAlarm1Interrupt();
+                }
+                else
+                {
+                    peripherals.rtc->disableAlarm1Interrupt();
+                }
+                ESP_LOGI(TAG, "Button 1 long press");
+            }
+        }
+
+        /**
+         * If all buttons are open, increment time released by 5 ms.
+         */
+        if ((button_states & BUTTONS_BITMASK) == 0x00)
+        {
+            time_released_ms += 5;
+        }
+
+        /**
+         * Reset time buttons were released if any button press is detected.
+         */
+        if (press_detected)
+        {
+            time_released_ms = 0;
+        }
+
+        /**
+         * Do something when a button is released if it was held for less than LONG_PRESS_DURATION_MS.
+         */
+        if (press_released & BUTTON0_BITMASK)
+        {
+            if (timeheld0_ms < LONG_PRESS_DURATION_MS)
+            {
+                switch (present_state)
+                {
+                    case NORMAL: {
+                        peripherals.rtc->incrementMinute();
+                        DateTime now = peripherals.rtc->now();
+                        ESP_LOGI(TAG, "200Hz: %s", now.timestamp());
+                        break;
+                    }
+                    case ALARM_ADJUST: {
+                        peripherals.rtc->incrementAlarm1Minute();
+                        DateTime alarm1 = peripherals.rtc->getAlarm1();
+                        ESP_LOGI(TAG, "200Hz: Alarm 1 = %s", alarm1.timestamp(DateTime::TIMESTAMP_TIME));
+                        break;
+                    }
+                    case ALARM_FIRED: {
+                        peripherals.rtc->clearAlarm(ALARM1);
+                        peripherals.buzzer->TurnOffBuzzer();
+                        ESP_LOGI(TAG, "Alarm 1 cleared");
+                        change_state(NORMAL);
+                        break;
+                    }
+                    default: {
+                        ESP_LOGW(TAG, "Unknown state");
+                        break;
+                    }
+                }
+            }
+
+            ESP_LOGI(TAG, "Button 0 released");
+            timeheld0_ms = 0;
+        }
+        if (press_released & BUTTON1_BITMASK)
+        {
+            if (timeheld1_ms < LONG_PRESS_DURATION_MS)
+            {
+                switch(present_state)
+                {
+                    case NORMAL: {
+                        peripherals.rtc->decrementMinute();
+                        DateTime now = peripherals.rtc->now();
+                        ESP_LOGI(TAG, "200Hz: %s", now.timestamp());
+                        break;
+                    }
+                    case ALARM_ADJUST: {
+                        peripherals.rtc->decrementAlarm1Minute();
+                        DateTime alarm1 = peripherals.rtc->getAlarm1();
+                        ESP_LOGI(TAG, "200Hz: Alarm 1 = %s", alarm1.timestamp(DateTime::TIMESTAMP_TIME));
+                        break;
+                    }
+                    case ALARM_FIRED: {
+                        peripherals.rtc->clearAlarm(ALARM1);
+                        peripherals.buzzer->TurnOffBuzzer();
+                        ESP_LOGI(TAG, "Alarm 1 cleared");
+                        change_state(NORMAL);
+                        break;
+                    }
+                    default: {
+                        ESP_LOGW(TAG, "Unknown state");
+                        break;
+                    }
+                }
+            }
+
+            ESP_LOGI(TAG, "Button 1 released");
+            timeheld1_ms = 0;
+        }
+        /* Read the interrupt register to check if wrist wear interrupt is received */
+        bma423_read_int_status(&int_status, &bma);
+
+        /* Check if any-motion interrupt is triggered */
+        if (int_status & BMA423_WRIST_WEAR_INT)
+        {
+            ESP_LOGI(TAG, "Wrist wear interrupt received");
+        }
+        if (int_status & BMA423_ERROR_INT)
+        {
+            ESP_LOGI(TAG, "Error interrupt.");
+        }
+        int_status = 0;
+
+    }
+}
+
+/**
+ * @brief Read status of buttons 1 and 0.
+ *
+ * @return 1 in bit position x if button x is closed (active-low) and vice-versa.
+ */
+static uint8_t io_read_buttons()
+{
+    uint8_t button_0_status = (uint8_t)gpio_get_level(BUTTON0_GPIO_PIN) ^ 0x01;
+    uint8_t button_1_status = (uint8_t)gpio_get_level(BUTTON1_GPIO_PIN) ^ 0x01;
+    return button_1_status << 1U | button_0_status;
+}
+
+/**
+ * @brief Change state of watch.
+ *
+ * @param next_state State to change to.
+ */
+static void change_state(State next_state)
+{
+    xSemaphoreTake(statemachine_mutex, portMAX_DELAY);
+    present_state = next_state;
+    xSemaphoreGive(statemachine_mutex);
+}
+
+/**
+ * @brief Configure wakeup sources from deep sleep.
+ */
+static void configure_wakeup_sources()
+{
+    /* Wake up when button 0 is pressed */
+    esp_sleep_enable_ext0_wakeup(BUTTON0_GPIO_PIN, 0);
+
+    /* Wake up when alarm goes off */
+    esp_sleep_pd_config(ESP_PD_DOMAIN_RTC_PERIPH, ESP_PD_OPTION_ON);
+    gpio_pulldown_dis(RTC_INTERRUPT_PIN);
+    gpio_pullup_en(RTC_INTERRUPT_PIN);
+    esp_sleep_enable_ext1_wakeup((1U << RTC_INTERRUPT_PIN), ESP_EXT1_WAKEUP_ALL_LOW);
+}
+
+/*! @brief Converts raw sensor values(LSB) to meters per seconds square.
+ *
+ *  @param[in] val      : Raw sensor value.
+ *  @param[in] g_range  : Accel Range selected (2G, 4G, 8G, 16G).
+ *  @param[in] bit_width    : Resolution of the sensor.
+ *
+ *  @return Accel values in meters per second square.
+ *
+ */
+static float lsb_to_ms2(int16_t val, float g_range, uint8_t bit_width)
+{
+    float half_scale = (float)(1 << bit_width) / 2.0f;
+
+    return GRAVITY_EARTH * val * g_range / half_scale;
+}